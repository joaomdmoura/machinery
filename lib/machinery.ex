defmodule Machinery do
  @moduledoc """
  This is the main Machinery module.

  It keeps most of the Machinery logics, it's the module that will be
  imported with `use` on the module responsible for the state machine.

  Declare the states as an argument when importing `Machinery` on the module
  that will control your states transitions.

  Machinery expects a `Keyword` as argument with two keys `states` and `transitions`.

  ## Parameters

    - `opts`: A Keyword including `states` and `transitions`.
      - `states`: A List of Strings representing each state.
      - `transitions`: A Map for each state and it allowed next state(s).

  ## Example
    ```
    defmodule YourProject.UserStateMachine do
      use Machinery,
        # The first state declared will be considered
        # the intial state
        states: ["created", "partial", "complete"],
        transitions: %{
          "created" =>  ["partial", "complete"],
          "partial" => "completed"
        }
    end
    ```
  """

  @doc """
  Main macro function that will be executed upon the load of the
  module using it.

  It basically stores the states and transitions.

  It expects a `Keyword` as argument with two keys `states` and `transitions`.

  - `states`: A List of Strings representing each state.
  - `transitions`: A Map for each state and it allowed next state(s).

  P.S. The first state declared will be considered the intial state
  """
  defmacro __using__(opts) do
    field = Keyword.get(opts, :field, :state)
    states = Keyword.get(opts, :states)
    transitions = Keyword.get(opts, :transitions)

    # Quoted response to be inserted on the abstract syntax tree (AST) of
    # the module that imported this using `use`.
    quote bind_quoted: [
            field: field,
            states: states,
            transitions: transitions
          ] do
      # Functions to hold and expose internal info of the states.
      def _machinery_initial_state(), do: List.first(unquote(states))
      def _machinery_states(), do: unquote(states)
      def _machinery_transitions(), do: unquote(Macro.escape(transitions))
      def _field(), do: unquote(field)
    end
  end

  @doc """
  Start function that will trigger a supervisor for the Machinery.Transitions, a
  GenServer that controls the state transitions.
  """
  def start(_type, _args) do
    children = [{Machinery.Transitions, name: Machinery.Transitions}]
    opts = [strategy: :one_for_one, name: Machinery.Supervisor]
    Supervisor.start_link(children, opts)
  end

  @doc """
  Triggers the transition of a struct to a new state, accordinly to a specific
  state machine module, if it passes any existing guard functions.
  It also runs any before or after callbacks and returns a tuple with
  `{:ok, struct}`, or `{:error, "reason"}`.

  ## Parameters

    - `struct`: The `struct` you want to transit to another state.
    - `state_machine_module`: The module that holds the state machine logic, where Machinery as imported.
    - `next_state`: String of the next state you want to transition to.

  ## Examples

      Machinery.transition_to(%User{state: :partial}, UserStateMachine, :completed)
      {:ok, %User{state: :completed}}
  """
  @spec transition_to(struct, module, String.t()) :: {:ok, struct} | {:error, String.t()}
<<<<<<< HEAD
  def transition_to(struct, state_machine_module, next_state, extra \\ %{}) do
    GenServer.call(Machinery.Transitions, {
      :run,
      struct,
      state_machine_module,
      next_state,
      extra
    }, :infinity)
=======
  def transition_to(struct, state_machine_module, next_state) do
    GenServer.call(
      Machinery.Transitions,
      {
        :run,
        struct,
        state_machine_module,
        next_state
      },
      :infinity
    )
>>>>>>> 4c2dfc50
  catch
    :exit, error_tuple ->
      exception = deep_first_of_tuple(error_tuple)
      raise exception
  end

  defp deep_first_of_tuple(tuple) when is_tuple(tuple) do
    tuple
    |> elem(0)
    |> deep_first_of_tuple
  end

  defp deep_first_of_tuple(value), do: value
end<|MERGE_RESOLUTION|>--- conflicted
+++ resolved
@@ -92,28 +92,18 @@
       {:ok, %User{state: :completed}}
   """
   @spec transition_to(struct, module, String.t()) :: {:ok, struct} | {:error, String.t()}
-<<<<<<< HEAD
-  def transition_to(struct, state_machine_module, next_state, extra \\ %{}) do
-    GenServer.call(Machinery.Transitions, {
-      :run,
-      struct,
-      state_machine_module,
-      next_state,
-      extra
-    }, :infinity)
-=======
-  def transition_to(struct, state_machine_module, next_state) do
+  def transition_to(struct, state_machine_module, next_state, extra) do
     GenServer.call(
       Machinery.Transitions,
       {
         :run,
         struct,
         state_machine_module,
-        next_state
+        next_state,
+        extra
       },
       :infinity
     )
->>>>>>> 4c2dfc50
   catch
     :exit, error_tuple ->
       exception = deep_first_of_tuple(error_tuple)
