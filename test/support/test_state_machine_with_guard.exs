defmodule MachineryTest.TestStateMachineWithGuard do
  use Machinery,
    field: :my_state,
    states: ["created", "partial", "completed", "canceled"],
    transitions: %{
      "created" => ["partial", "completed"],
      "partial" => "completed"
    }

  def guard_transition(struct, "completed", _extra) do
    # Code to simulate and force an exception inside a
    # guard function.
    if Map.get(struct, :force_exception) do
      Machinery.non_existing_function_should_raise_error()
    end

    no_missing_fields = Map.get(struct, :missing_fields) == false

    unless no_missing_fields do
      {:error, "Guard Condition Custom Cause"}
    end
  end

<<<<<<< HEAD
  def log_transition(struct, _next_state, _extra) do
=======
  def guard_transition(struct, "canceled") do
    # Code to simulate and force an exception inside a
    # guard function.
    if Map.get(struct, :force_exception) do
      Machinery.non_existing_function_should_raise_error()
    end

    no_missing_fields = Map.get(struct, :missing_fields) == false

    unless no_missing_fields do
      {:error, "Guard Condition Custom Cause"}
    end
  end

  def log_transition(struct, _next_state) do
>>>>>>> 4c2dfc50
    # Log transition here
    if Map.get(struct, :force_exception) do
      Machinery.non_existing_function_should_raise_error()
    end

    struct
  end
end<|MERGE_RESOLUTION|>--- conflicted
+++ resolved
@@ -21,10 +21,7 @@
     end
   end
 
-<<<<<<< HEAD
-  def log_transition(struct, _next_state, _extra) do
-=======
-  def guard_transition(struct, "canceled") do
+  def guard_transition(struct, "canceled", _extra) do
     # Code to simulate and force an exception inside a
     # guard function.
     if Map.get(struct, :force_exception) do
@@ -38,8 +35,7 @@
     end
   end
 
-  def log_transition(struct, _next_state) do
->>>>>>> 4c2dfc50
+  def log_transition(struct, _next_state, _extra) do
     # Log transition here
     if Map.get(struct, :force_exception) do
       Machinery.non_existing_function_should_raise_error()
